--- conflicted
+++ resolved
@@ -1,10 +1,6 @@
 # Prog-X Asset Tracker #
 
-<<<<<<< HEAD
-**Version of the Application: 3.0.2 (Field Trial on Prog-X Asset Tracker target board)**
-=======
 **Version of the Application: 3.0.2**
->>>>>>> 4f496a8d
 
 An application in Squirrel language for [Electric Imp platform](https://www.electricimp.com/platform) that implements asset tracking functionality.
 
